--- conflicted
+++ resolved
@@ -1,25 +1,16 @@
 {
   "name": "coinbase-api",
-<<<<<<< HEAD
   "version": "1.0.15-beta.0",
-=======
-  "version": "1.0.16",
->>>>>>> c26dd7ed
   "description": "Node.js SDK for Coinbase's REST APIs and WebSockets, with TypeScript & strong end to end tests.",
   "scripts": {
     "clean": "rm -rf dist",
     "build": "npm run clean && tsc -p tsconfig.esm.json && tsc -p tsconfig.cjs.json && bash ./postBuild.sh",
-<<<<<<< HEAD
     "test": "NODE_OPTIONS='--experimental-vm-modules --no-warnings' jest --passWithNoTests --config=jest.config.ts",
     "test:watch:raw": "jest --watch --passWithNoTests",
     "test:watch": "npm run test -- --watch",
     "test:watch:v": "node --no-warnings --experimental-vm-modules $( [ -f ./node_modules/.bin/jest ] && echo ./node_modules/.bin/jest || which jest ) --watch --passWithNoTests",
     "betapublish": "npm publish --tag beta"
-=======
-    "test": "jest --passWithNoTests",
-    "test:watch": "jest --watch --passWithNoTests",
     "lint": "eslint src"
->>>>>>> c26dd7ed
   },
   "main": "dist/cjs/index.js",
   "module": "dist/mjs/index.js",
@@ -48,12 +39,7 @@
   },
   "devDependencies": {
     "@types/jest": "^29.5.12",
-<<<<<<< HEAD
-    "@types/node": "^20.11.6",
-=======
-    "@types/jsonwebtoken": "^9.0.6",
     "@types/node": "^22.10.2",
->>>>>>> c26dd7ed
     "@types/ws": "^8.5.10",
     "@typescript-eslint/eslint-plugin": "^8.18.0",
     "@typescript-eslint/parser": "^8.18.0",
